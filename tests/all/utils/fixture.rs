use binary_install::Cache;
use std::env;
use std::ffi::OsStr;
use std::fs;
use std::mem::ManuallyDrop;
use std::path::{Path, PathBuf};
use std::process::{Command, Stdio};
use std::sync::{MutexGuard, Once};
use std::thread;
use tempfile::TempDir;
use wasm_pack;
use wasm_pack::install::{self, Tool};

/// A test fixture in a temporary directory.
pub struct Fixture {
    // NB: we wrap the fixture's tempdir in a `ManuallyDrop` so that if a test
    // fails, its directory isn't deleted, and we have a chance to manually
    // inspect its state and figure out what is going on.
    pub dir: ManuallyDrop<TempDir>,
    pub path: PathBuf,
}

impl Fixture {
    /// Create a new test fixture in a temporary directory.
    pub fn new() -> Fixture {
        // Make sure that all fixtures end up sharing a target dir, and we don't
        // recompile wasm-bindgen and friends many times over.
        static SET_TARGET_DIR: Once = Once::new();
        let target_dir = Path::new(env!("CARGO_MANIFEST_DIR")).join("target");
        SET_TARGET_DIR.call_once(|| {
            env::set_var("CARGO_TARGET_DIR", &target_dir);
        });

        let root = target_dir.join("t");
        fs::create_dir_all(&root).unwrap();
        let dir = TempDir::new_in(&root).unwrap();
        let path = dir.path().join("wasm-pack");
        eprintln!("Created fixture at {}", path.display());
        Fixture {
            dir: ManuallyDrop::new(dir),
            path,
        }
    }

    /// Create a file within this fixture.
    ///
    /// `path` should be a relative path to the file (relative within this
    /// fixture's path).
    ///
    /// The `contents` are written to the file.
    pub fn file<P: AsRef<Path>, C: AsRef<[u8]>>(&self, path: P, contents: C) -> &Self {
        assert!(path.as_ref().is_relative());
        let path = self.path.join(path);
        if let Some(parent) = path.parent() {
            fs::create_dir_all(parent).unwrap();
        }
        fs::write(path, contents).unwrap();
        self
    }

    /// Add a generic `README.md` file to the fixture.
    pub fn readme(&self) -> &Self {
        self.file(
            "README.md",
            r#"
                # Fixture!
                > an example rust -> wasm project
            "#,
        )
    }

    /// Add `LICENSE` file to the fixture.
    pub fn license(&self) -> &Self {
        self.file(
            "LICENSE",
            r#"
                I'm a license!
            "#,
        )
    }

    /// Add `WTFPL LICENSE` file to the fixture.
    pub fn wtfpl_license(&self) -> &Self {
        self.file(
            "LICENSE-WTFPL",
            r#"
                DO WHATEVER YOU WANT TO PUBLIC LICENSE
                    Version 2, December 2004

                Copyright (C) 2004 Sam Hocevar <sam@hocevar.net>

                Everyone is permitted to copy and distribute verbatim or modified
                copies of this license document, and changing it is allowed as long
                as the name is changed.

                DO WHATEVER YOU WANT TO PUBLIC LICENSE
                TERMS AND CONDITIONS FOR COPYING, DISTRIBUTION AND MODIFICATION

                0. You just DO WHATEVER YOU WANT TO.
            "#,
        )
    }

    /// Add `MIT LICENSE` file to the fixture.
    pub fn mit_license(&self) -> &Self {
        self.file(
            "LICENSE-MIT",
            r#"
                Copyright <YEAR> <COPYRIGHT HOLDER>

                Permission is hereby granted, free of charge, to any person obtaining a copy of this software and associated documentation files (the "Software"), to deal in the Software without restriction, including without limitation the rights to use, copy, modify, merge, publish, distribute, sublicense, and/or sell copies of the Software, and to permit persons to whom the Software is furnished to do so, subject to the following conditions:

                The above copyright notice and this permission notice shall be included in all copies or substantial portions of the Software.

                THE SOFTWARE IS PROVIDED "AS IS", WITHOUT WARRANTY OF ANY KIND, EXPRESS OR IMPLIED, INCLUDING BUT NOT LIMITED TO THE WARRANTIES OF MERCHANTABILITY, FITNESS FOR A PARTICULAR PURPOSE AND NONINFRINGEMENT. IN NO EVENT SHALL THE AUTHORS OR COPYRIGHT HOLDERS BE LIABLE FOR ANY CLAIM, DAMAGES OR OTHER LIABILITY, WHETHER IN AN ACTION OF CONTRACT, TORT OR OTHERWISE, ARISING FROM, OUT OF OR IN CONNECTION WITH THE SOFTWARE OR THE USE OR OTHER DEALINGS IN THE SOFTWARE.
            "#,
        )
    }

    /// Add a `Cargo.toml` with a correctly configured `wasm-bindgen`
    /// dependency, `wasm-bindgen-test` dev-dependency, and `crate-type =
    /// ["cdylib"]`.
    ///
    /// `name` is the crate's name.
    pub fn cargo_toml(&self, name: &str) -> &Self {
        self.file(
            "Cargo.toml",
            &format!(
                r#"
                    [package]
                    authors = ["The wasm-pack developers"]
                    description = "so awesome rust+wasm package"
                    license = "WTFPL"
                    name = "{}"
                    repository = "https://github.com/rustwasm/wasm-pack.git"
                    version = "0.1.0"

                    [lib]
                    crate-type = ["cdylib"]

                    [dependencies]
                    # Note that this uses and `=` dependency because there are
                    # various tests which assert that the version of wasm
                    # bindgen downloaded is what we expect, and if `=` is
                    # removed then it will download whatever the newest version
                    # of wasm-bindgen is which may not be what's listed here.
                    wasm-bindgen = "=0.2.74"

                    [dev-dependencies]
                    wasm-bindgen-test = "0.3"
                "#,
                name
            ),
        )
    }

    /// Add a `Cargo.toml` with a correctly configured `wasm-bindgen`
    /// dependency, `wasm-bindgen-test` dev-dependency, and `crate-type =
    /// ["cdylib"]`.
    ///
    /// `name` is the crate's name.
    /// `license_file` is license file path
    pub fn cargo_toml_with_license_file(&self, name: &str, license_file: &str) -> &Self {
        self.file(
            "Cargo.toml",
            &format!(
                r#"
                    [package]
                    authors = ["The wasm-pack developers"]
                    description = "so awesome rust+wasm package"
                    name = "{}"
                    license-file = "{}"
                    repository = "https://github.com/rustwasm/wasm-pack.git"
                    version = "0.1.0"

                    [lib]
                    crate-type = ["cdylib"]

                    [dependencies]
                    wasm-bindgen = "=0.2.21"

                    [dev-dependencies]
                    wasm-bindgen-test = "=0.2.21"
                "#,
                name, license_file
            ),
        )
    }

    /// Add a `src/lib.rs` file that contains a "hello world" program.
    pub fn hello_world_src_lib(&self) -> &Self {
        self.file(
            "src/lib.rs",
            r#"
                extern crate wasm_bindgen;
                use wasm_bindgen::prelude::*;

                // Import the `window.alert` function from the Web.
                #[wasm_bindgen]
                extern {
                    fn alert(s: &str);
                }

                // Export a `greet` function from Rust to JavaScript, that alerts a
                // hello message.
                #[wasm_bindgen]
                pub fn greet(name: &str) {
                    alert(&format!("Hello, {}!", name));
                }
            "#,
        )
    }

    /// Add a `src/main.rs` file that contains a "hello world" program.
    pub fn hello_world_src_main(&self) -> &Self {
        self.file(
            "src/main.rs",
            r#"
                extern crate wasm_bindgen;
                use wasm_bindgen::prelude::*;

                // Import the `console.log` function from the Web.
                #[wasm_bindgen]
                extern {
                    #[wasm_bindgen(js_namespace = console, js_name = log)]
                    fn console_log(s: &str);
                }

                // On wasm, print() should forward to console.log.
                #[cfg(target_arch = "wasm32")]
                fn print(text: &str) {
                    console_log(text);
                }

                // On not-wasm, print() should forward to println!().
                #[cfg(not(target_arch = "wasm32"))]
                fn print(text: &str) {
                    println!("{}", text);
                }

                // Write a main() that will print some text.
                fn main() {
                    print("Hello, World");
                }
            "#,
        )
    }

    /// Install a local wasm-bindgen for this fixture.
    ///
    /// Takes care not to re-install for every fixture, but only the one time
    /// for the whole test suite.
    pub fn install_local_wasm_bindgen(&self) -> PathBuf {
        // If wasm-bindgen is being used then it's very likely wasm-opt is going
        // to be used as well.
        self.install_wasm_opt();

        static INSTALL_WASM_BINDGEN: Once = Once::new();
        let cache = self.cache();
<<<<<<< HEAD
        let version = "0.2.54";
=======
        let version = "0.2.74";
>>>>>>> c9ea9aeb

        let download = || {
            if let Ok(download) =
                install::download_prebuilt(&Tool::WasmBindgen, &cache, version, true)
            {
                return Ok(download);
            }

            install::cargo_install(Tool::WasmBindgen, &cache, version, true)
        };

        // Only one thread can perform the actual download, and then afterwards
        // everything will hit the cache so we can run the same path.
        INSTALL_WASM_BINDGEN.call_once(|| {
            download().unwrap();
        });
        if let install::Status::Found(dl) = download().unwrap() {
            dl.binary("wasm-bindgen").unwrap()
        } else {
            panic!("Download failed")
        }
    }

    pub fn install_wasm_opt(&self) {
        static INSTALL_WASM_OPT: Once = Once::new();
        let cache = self.cache();

        INSTALL_WASM_OPT.call_once(|| {
            wasm_pack::wasm_opt::find_wasm_opt(&cache, true).unwrap();
        });
    }

    /// Install a local cargo-generate for this fixture.
    ///
    /// Takes care not to re-install for every fixture, but only the one time
    /// for the whole test suite.
    pub fn install_local_cargo_generate(&self) -> PathBuf {
        static INSTALL_CARGO_GENERATE: Once = Once::new();
        let cache = self.cache();

        let download = || {
            if let Ok(download) =
                install::download_prebuilt(&Tool::CargoGenerate, &cache, "latest", true)
            {
                return Ok(download);
            }

            install::cargo_install(Tool::CargoGenerate, &cache, "latest", true)
        };

        // Only one thread can perform the actual download, and then afterwards
        // everything will hit the cache so we can run the same path.
        INSTALL_CARGO_GENERATE.call_once(|| {
            download().unwrap();
        });
        if let install::Status::Found(dl) = download().unwrap() {
            dl.binary("cargo-generate").unwrap()
        } else {
            panic!("Download failed")
        }
    }

    /// Download `geckodriver` and return its path.
    ///
    /// Takes care to ensure that only one `geckodriver` is downloaded for the whole
    /// test suite.
    pub fn install_local_geckodriver(&self) -> PathBuf {
        static FETCH_GECKODRIVER: Once = Once::new();
        let cache = self.cache();

        // like above for synchronization
        FETCH_GECKODRIVER.call_once(|| {
            wasm_pack::test::webdriver::install_geckodriver(&cache, true).unwrap();
        });
        wasm_pack::test::webdriver::install_geckodriver(&cache, true).unwrap()
    }

    /// Download `chromedriver` and return its path.
    ///
    /// Takes care to ensure that only one `chromedriver` is downloaded for the whole
    /// test suite.
    pub fn install_local_chromedriver(&self) -> PathBuf {
        static FETCH_CHROMEDRIVER: Once = Once::new();
        let cache = self.cache();

        // like above for synchronization
        FETCH_CHROMEDRIVER.call_once(|| {
            wasm_pack::test::webdriver::install_chromedriver(&cache, true).unwrap();
        });
        wasm_pack::test::webdriver::install_chromedriver(&cache, true).unwrap()
    }

    pub fn cache_dir(&self) -> PathBuf {
        Path::new(env!("CARGO_MANIFEST_DIR"))
            .join("target")
            .join("test_cache")
    }

    pub fn cache(&self) -> Cache {
        Cache::at(&self.cache_dir())
    }

    pub fn command<S: AsRef<OsStr>>(&self, program: S) -> Command {
        let mut result = Command::new(program);
        result.current_dir(&self.path);
        result
    }

    /// The `step_install_wasm_bindgen` and `step_run_wasm_bindgen` steps only
    /// occur after the `step_build_wasm` step. In order to read the lockfile
    /// in the test fixture's temporary directory, we should first build the
    /// crate, targeting `wasm32-unknown-unknown`.
    pub fn cargo_check(&self) -> &Self {
        Command::new("cargo")
            .current_dir(&self.path)
            .arg("check")
            .arg("--target")
            .arg("wasm32-unknown-unknown")
            .stdout(Stdio::null())
            .stderr(Stdio::null())
            .status()
            .unwrap();
        self
    }

    /// Get a `wasm-pack` command configured to run in this fixure's temp
    /// directory and using the test cache.
    pub fn wasm_pack(&self) -> Command {
        use assert_cmd::prelude::*;
        let mut cmd = Command::cargo_bin(env!("CARGO_PKG_NAME")).unwrap();
        cmd.current_dir(&self.path);
        cmd.env("WASM_PACK_CACHE", self.cache_dir());
        cmd
    }

    pub fn lock(&self) -> MutexGuard<'static, ()> {
        use std::sync::Mutex;
        lazy_static! {
            static ref ONE_TEST_AT_A_TIME: Mutex<()> = Mutex::new(());
        }
        ONE_TEST_AT_A_TIME.lock().unwrap_or_else(|e| e.into_inner())
    }
}

impl Drop for Fixture {
    fn drop(&mut self) {
        if !thread::panicking() {
            unsafe { ManuallyDrop::drop(&mut self.dir) }
        }
    }
}

pub fn bad_cargo_toml() -> Fixture {
    let fixture = Fixture::new();
    fixture.readme().hello_world_src_lib().file(
        "Cargo.toml",
        r#"
            [package]
            name = "bad-cargo-toml"
            version = "0.1.0"
            authors = ["The wasm-pack developers"]

            [lib]
            crate-type = ["foo"]

            [dependencies]
            # Note: no wasm-bindgen dependency!
        "#,
    );
    fixture
}

pub fn js_hello_world() -> Fixture {
    let fixture = Fixture::new();
    fixture
        .readme()
        .cargo_toml("js-hello-world")
        .hello_world_src_lib();
    fixture
}

pub fn no_cdylib() -> Fixture {
    let fixture = Fixture::new();
    fixture.readme().hello_world_src_lib().file(
        "Cargo.toml",
        r#"
            [package]
            authors = ["The wasm-pack developers"]
            description = "so awesome rust+wasm package"
            license = "WTFPL"
            name = "foo"
            repository = "https://github.com/rustwasm/wasm-pack.git"
            version = "0.1.0"

            # [lib]
            # crate-type = ["cdylib"]

            [dependencies]
            wasm-bindgen = "0.2"

            [dev-dependencies]
            wasm-bindgen-test = "0.3"
        "#,
    );
    fixture
}

pub fn bin_crate() -> Fixture {
    let fixture = Fixture::new();
    fixture.readme().hello_world_src_main().file(
        "Cargo.toml",
        r#"
            [package]
            authors = ["The wasm-pack developers"]
            description = "so awesome rust+wasm package"
            license = "WTFPL"
            name = "foo"
            repository = "https://github.com/rustwasm/wasm-pack.git"
            version = "0.1.0"

            [dependencies]
            wasm-bindgen = "0.2"

            [dev-dependencies]
            wasm-bindgen-test = "0.2"
        "#,
    );
    fixture
}

pub fn multi_bin_crate() -> Fixture {
    let fixture = Fixture::new();
    fixture
        .readme()
        .hello_world_src_main()
        .file(
            "src/bin/sample.rs",
            r#"
            extern crate wasm_bindgen;
            use wasm_bindgen::prelude::*;

            // Import the `console.log` function from the Web.
            #[wasm_bindgen]
            extern {
                #[wasm_bindgen(js_namespace = console, js_name = log)]
                fn console_log(s: &str);
            }

            // On wasm, print() should forward to console.log.
            #[cfg(target_arch = "wasm32")]
            fn print(text: &str) {
                console_log(text);
            }

            // On not-wasm, print() should forward to println!().
            #[cfg(not(target_arch = "wasm32"))]
            fn print(text: &str) {
                println!("{}", text);
            }

            // Write a main() that will print slightly different text.
            fn main() {
                print("Sample Text");
            }
        "#,
        )
        .file(
            "Cargo.toml",
            r#"
            [package]
            authors = ["The wasm-pack developers"]
            description = "so awesome rust+wasm package"
            license = "WTFPL"
            name = "foo"
            repository = "https://github.com/rustwasm/wasm-pack.git"
            version = "0.1.0"

            [dependencies]
            wasm-bindgen = "0.2"

            [dev-dependencies]
            wasm-bindgen-test = "0.2"
        "#,
        );
    fixture
}

pub fn bin_example_crate() -> Fixture {
    let fixture = Fixture::new();
    fixture
        .readme()
        .hello_world_src_main()
        .file(
            "examples/example.rs",
            r#"
            extern crate wasm_bindgen;
            use wasm_bindgen::prelude::*;

            // Import the `console.log` function from the Web.
            #[wasm_bindgen]
            extern {
                #[wasm_bindgen(js_namespace = console, js_name = log)]
                fn console_log(s: &str);
            }

            // On wasm, print() should forward to console.log.
            #[cfg(target_arch = "wasm32")]
            fn print(text: &str) {
                console_log(text);
            }

            // On not-wasm, print() should forward to println!().
            #[cfg(not(target_arch = "wasm32"))]
            fn print(text: &str) {
                println!("{}", text);
            }

            // Write a main() that will print slightly different text.
            fn main() {
                print("Sample Text");
            }
        "#,
        )
        .file(
            "Cargo.toml",
            r#"
            [package]
            authors = ["The wasm-pack developers"]
            description = "so awesome rust+wasm package"
            license = "WTFPL"
            name = "foo"
            repository = "https://github.com/rustwasm/wasm-pack.git"
            version = "0.1.0"

            [dependencies]
            wasm-bindgen = "0.2"

            [dev-dependencies]
            wasm-bindgen-test = "0.2"
        "#,
        );
    fixture
}

pub fn not_a_crate() -> Fixture {
    let fixture = Fixture::new();
    fixture.file("README.md", "This is not a Rust crate!");
    fixture
}

pub fn serde_feature() -> Fixture {
    let fixture = Fixture::new();
    fixture.readme().hello_world_src_lib().file(
        "Cargo.toml",
        r#"
            [package]
            name = "serde-serialize"
            version = "0.1.0"
            authors = ["The wasm-pack developers"]

            [lib]
            crate-type = ["cdylib"]

            [dependencies.wasm-bindgen]
            version = "^0.2"
            features = ["serde-serialize"]
        "#,
    );
    fixture
}

pub fn wbg_test_diff_versions() -> Fixture {
    let fixture = Fixture::new();
    fixture
        .readme()
        .file(
            "Cargo.toml",
            r#"
                [package]
                name = "wbg-test-diff-versions"
                version = "0.1.0"
                authors = ["The wasm-pack developers"]

                [lib]
                crate-type = ["cdylib", "rlib"]

                [dependencies]
                # We depend on the latest wasm-bindgen 0.2
                wasm-bindgen = "0.2"

                [dev-dependencies]
                # And we depend on wasm-bindgen-test 0.2.29. This should still
                # work, and we should end up with the latest `wasm-bindgen` and
                # wasm-bindgen-test at 0.2.29, and everything should still work.
                wasm-bindgen-test = "0.2.29"
            "#,
        )
        .file(
            "src/lib.rs",
            r#"
                extern crate wasm_bindgen;
                use wasm_bindgen::prelude::*;

                #[wasm_bindgen]
                pub fn one() -> u32 { 1 }
            "#,
        )
        .file(
            "tests/node.rs",
            r#"
                extern crate wbg_test_diff_versions;
                extern crate wasm_bindgen_test;
                use wasm_bindgen_test::*;

                #[wasm_bindgen_test]
                fn pass() {
                    assert_eq!(wbg_test_diff_versions::one(), 1);
                }
            "#,
        );
    fixture
}

pub fn wbg_test_browser() -> Fixture {
    let fixture = Fixture::new();
    fixture
        .readme()
        .cargo_toml("wbg-test-browser")
        .hello_world_src_lib()
        .file(
            "tests/browser.rs",
            r#"
                extern crate wasm_bindgen_test;
                use wasm_bindgen_test::*;

                wasm_bindgen_test_configure!(run_in_browser);

                #[wasm_bindgen_test]
                fn pass() {
                    assert_eq!(1, 1);
                }
            "#,
        );
    fixture
}

pub fn wbg_test_fail() -> Fixture {
    let fixture = Fixture::new();
    fixture
        .readme()
        .cargo_toml("wbg-test-fail")
        .hello_world_src_lib()
        .file(
            "tests/node.rs",
            r#"
                extern crate wasm_bindgen_test;
                use wasm_bindgen_test::*;

                #[wasm_bindgen_test]
                fn pass() {
                    assert_eq!(1, 2);
                }
            "#,
        );
    fixture
}

pub fn wbg_test_node() -> Fixture {
    let fixture = Fixture::new();
    fixture
        .readme()
        .cargo_toml("wbg-test-node")
        .hello_world_src_lib()
        .file(
            "tests/node.rs",
            r#"
                extern crate wasm_bindgen_test;
                use wasm_bindgen_test::*;

                #[wasm_bindgen_test]
                fn pass() {
                    assert_eq!(1, 1);
                }
            "#,
        );
    fixture
}

pub fn transitive_dependencies() -> Fixture {
    fn project_main_fixture(fixture: &mut Fixture) {
        fixture.file(PathBuf::from("main/README"), "# Main Fixture\n");
        fixture.file(
            PathBuf::from("main/Cargo.toml"),
            r#"
            [package]
            authors = ["The wasm-pack developers"]
            description = "so awesome rust+wasm package"
            license = "WTFPL"
            name = "main_project"
            repository = "https://github.com/rustwasm/wasm-pack.git"
            version = "0.1.0"

            [lib]
            crate-type = ["cdylib"]

            [dependencies]
            wasm-bindgen = "0.2"
            project_a = { path = "../project_a" }
            project_b = { path = "../project_b" }

            [dev-dependencies]
            wasm-bindgen-test = "0.3"
        "#,
        );
        fixture.file(
            PathBuf::from("main/src/lib.rs"),
            r#"
                extern crate wasm_bindgen;
                use wasm_bindgen::prelude::*;

                // Import the `window.alert` function from the Web.
                #[wasm_bindgen]
                extern {
                    fn alert(s: &str);
                }

                // Export a `greet` function from Rust to JavaScript, that alerts a
                // hello message.
                #[wasm_bindgen]
                pub fn greet(name: &str) {
                    alert(&format!("Hello, {}!", name));
                }
            "#,
        );
    }

    fn project_a_fixture(fixture: &mut Fixture) {
        fixture.file(
            PathBuf::from("project_a/README"),
            "# Project Alpha Fixture\n",
        );
        fixture.file(
            PathBuf::from("project_a/Cargo.toml"),
            r#"
            [package]
            authors = ["The wasm-pack developers"]
            description = "so awesome rust+wasm package"
            license = "WTFPL"
            name = "project_a"
            repository = "https://github.com/rustwasm/wasm-pack.git"
            version = "0.1.0"

            [lib]
            crate-type = ["cdylib"]

            [dependencies]
            wasm-bindgen = "0.2"
            project_b = { path = "../project_b" }

            [dev-dependencies]
            wasm-bindgen-test = "0.3"
        "#,
        );
        fixture.file(
            PathBuf::from("project_a/src/lib.rs"),
            r#"
                extern crate wasm_bindgen;
                // extern crate project_b;
                use wasm_bindgen::prelude::*;

                // Import the `window.alert` function from the Web.
                #[wasm_bindgen]
                extern {
                    fn alert(s: &str);
                }

                // Export a `greet` function from Rust to JavaScript, that alerts a
                // hello message.
                #[wasm_bindgen]
                pub fn greet(name: &str) {
                    alert(&format!("Hello, {}!", name));
                }
            "#,
        );
    }

    fn project_b_fixture(fixture: &mut Fixture) {
        fixture.file(
            PathBuf::from("project_b/README"),
            "# Project Beta Fixture\n",
        );
        fixture.file(
            PathBuf::from("project_b/Cargo.toml"),
            r#"
            [package]
            authors = ["The wasm-pack developers"]
            description = "so awesome rust+wasm package"
            license = "WTFPL"
            name = "project_b"
            repository = "https://github.com/rustwasm/wasm-pack.git"
            version = "0.1.0"

            [lib]
            crate-type = ["cdylib"]

            [dependencies]
            wasm-bindgen = "0.2"

            [dev-dependencies]
            wasm-bindgen-test = "0.3"
        "#,
        );
        fixture.file(
            PathBuf::from("project_b/src/lib.rs"),
            r#"
                extern crate wasm_bindgen;
                use wasm_bindgen::prelude::*;

                // Import the `window.alert` function from the Web.
                #[wasm_bindgen]
                extern {
                    fn alert(s: &str);
                }

                // Export a `greet` function from Rust to JavaScript, that alerts a
                // hello message.
                #[wasm_bindgen]
                pub fn greet(name: &str) {
                    alert(&format!("Hello, {}!", name));
                }
            "#,
        );
    }

    let mut fixture = Fixture::new();
    project_b_fixture(&mut fixture);
    project_a_fixture(&mut fixture);
    project_main_fixture(&mut fixture);
    fixture
}

pub fn single_license() -> Fixture {
    let fixture = Fixture::new();
    fixture
        .readme()
        .cargo_toml("single_license")
        .license()
        .hello_world_src_lib();
    fixture
}

pub fn dual_license() -> Fixture {
    let fixture = Fixture::new();
    fixture
        .readme()
        .cargo_toml("dual_license")
        .wtfpl_license()
        .mit_license()
        .hello_world_src_lib();
    fixture
}

pub fn non_standard_license(license_file: &str) -> Fixture {
    let fixture = Fixture::new();
    fixture
        .readme()
        .cargo_toml_with_license_file("dual_license", license_file)
        .file(license_file, "license file for test")
        .hello_world_src_lib();
    fixture
}<|MERGE_RESOLUTION|>--- conflicted
+++ resolved
@@ -257,11 +257,7 @@
 
         static INSTALL_WASM_BINDGEN: Once = Once::new();
         let cache = self.cache();
-<<<<<<< HEAD
-        let version = "0.2.54";
-=======
         let version = "0.2.74";
->>>>>>> c9ea9aeb
 
         let download = || {
             if let Ok(download) =
