extern crate anyhow;
extern crate wasm_pack;

use std::fs;

use crate::utils::{self, fixture};
use assert_cmd::prelude::*;
use predicates::boolean::PredicateBooleanExt;
use wasm_pack::manifest::CrateData;
use wasm_pack::readme;

#[test]
fn it_copies_a_readme_default_path() {
    let fixture = fixture::js_hello_world().build();
    let out_dir = fixture.path.join("pkg");
    fs::create_dir(&out_dir).expect("should create pkg directory OK");
    let crate_data = CrateData::new(&fixture.path, None).unwrap();

    assert!(readme::copy_from_crate(&crate_data, &fixture.path, &out_dir).is_ok());

    let crate_readme_path = fixture.path.join("README.md");
    let pkg_readme_path = out_dir.join("README.md");
    println!(
        "wasm-pack: should have copied README.md from '{}' to '{}'",
        crate_readme_path.display(),
        pkg_readme_path.display()
    );
    assert!(fs::metadata(&crate_readme_path).is_ok());

    assert!(fs::metadata(&pkg_readme_path).is_ok());

    let crate_readme = utils::file::read_file(&crate_readme_path).unwrap();
    let pkg_readme = utils::file::read_file(&pkg_readme_path).unwrap();
    assert_eq!(crate_readme, pkg_readme);
}

#[test]
fn it_copies_a_readme_provided_path() {
<<<<<<< HEAD
    let fixture = fixture::js_hello_world().build();
=======
    let fixture = fixture::Fixture::new();
    fixture
        .hello_world_src_lib()
        .file(
            "Cargo.toml",
            r#"
            [package]
            authors = ["The wasm-pack developers"]
            description = "so awesome rust+wasm package"
            license = "WTFPL"
            name = "js-hello-world"
            readme = "docs/README.md"
            repository = "https://github.com/rustwasm/wasm-pack.git"
            version = "0.1.0"

            [lib]
            crate-type = ["cdylib"]

            [dependencies]
            # Note that this uses and `=` dependency because there are
            # various tests which assert that the version of wasm
            # bindgen downloaded is what we expect, and if `=` is
            # removed then it will download whatever the newest version
            # of wasm-bindgen is which may not be what's listed here.
            wasm-bindgen = "=0.2.74"

            [dev-dependencies]
            wasm-bindgen-test = "0.3"
        "#,
        )
        .file(
            "docs/README.md",
            r#"
            # Fixture!
            > an example rust -> wasm project
        "#,
        );

    let crate_docs_dir = fixture.path.join("docs");
>>>>>>> 372733b0
    let out_dir = fixture.path.join("pkg");
    fs::create_dir(&out_dir).expect("should create pkg directory OK");
    let crate_data = CrateData::new(&fixture.path, None).unwrap();

    assert!(readme::copy_from_crate(&crate_data, &fixture.path, &out_dir).is_ok());
    let crate_readme_path = crate_docs_dir.join("README.md");
    let pkg_readme_path = out_dir.join("README.md");
    println!(
        "wasm-pack: should have copied README.md from '{}' to '{}'",
        crate_readme_path.display(),
        pkg_readme_path.display()
    );
    assert!(fs::metadata(&crate_readme_path).is_ok());
    assert!(fs::metadata(&pkg_readme_path).is_ok());

    let crate_readme = utils::file::read_file(&crate_readme_path).unwrap();
    let pkg_readme = utils::file::read_file(&pkg_readme_path).unwrap();
    assert_eq!(crate_readme, pkg_readme);
}

#[test]
fn it_ignores_a_disabled_readme() {
    let fixture = fixture::Fixture::new();
    fixture
        .hello_world_src_lib()
        .file(
            "Cargo.toml",
            r#"
            [package]
            authors = ["The wasm-pack developers"]
            description = "so awesome rust+wasm package"
            name = "js-hello-world"
            readme = false
            repository = "https://github.com/rustwasm/wasm-pack.git"
            version = "0.1.0"

            [lib]
            crate-type = ["cdylib"]

            [dependencies]
            # Note that this uses and `=` dependency because there are
            # various tests which assert that the version of wasm
            # bindgen downloaded is what we expect, and if `=` is
            # removed then it will download whatever the newest version
            # of wasm-bindgen is which may not be what's listed here.
            wasm-bindgen = "=0.2.74"

            [dev-dependencies]
            wasm-bindgen-test = "0.3"
        "#,
        )
        .license()
        .wasm_pack()
        .arg("build")
        .assert()
        .success()
        .stderr(predicates::str::contains("origin crate has no README").not());
}<|MERGE_RESOLUTION|>--- conflicted
+++ resolved
@@ -36,11 +36,7 @@
 
 #[test]
 fn it_copies_a_readme_provided_path() {
-<<<<<<< HEAD
-    let fixture = fixture::js_hello_world().build();
-=======
-    let fixture = fixture::Fixture::new();
-    fixture
+    let fixture = fixture::FixtureBuilder::new()
         .hello_world_src_lib()
         .file(
             "Cargo.toml",
@@ -75,10 +71,10 @@
             # Fixture!
             > an example rust -> wasm project
         "#,
-        );
+        )
+        .build();
 
     let crate_docs_dir = fixture.path.join("docs");
->>>>>>> 372733b0
     let out_dir = fixture.path.join("pkg");
     fs::create_dir(&out_dir).expect("should create pkg directory OK");
     let crate_data = CrateData::new(&fixture.path, None).unwrap();
@@ -101,8 +97,7 @@
 
 #[test]
 fn it_ignores_a_disabled_readme() {
-    let fixture = fixture::Fixture::new();
-    fixture
+    fixture::FixtureBuilder::new()
         .hello_world_src_lib()
         .file(
             "Cargo.toml",
@@ -131,6 +126,7 @@
         "#,
         )
         .license()
+        .build()
         .wasm_pack()
         .arg("build")
         .assert()
