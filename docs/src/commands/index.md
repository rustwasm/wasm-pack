--- conflicted
+++ resolved
@@ -12,10 +12,7 @@
 - `init`: This command has been deprecated in favor of `build`.
 
 [new]: ./new.html
-<<<<<<< HEAD
 [build]: ./build.html
-[pack-pub]: ./pack-and-publish.html
-=======
 [pack-pub]: ./pack-and-publish.html
 
 ### Log levels
@@ -36,5 +33,4 @@
 wasm-pack --log-level error build
 wasm-pack --quiet build
 wasm-pack --verbose build
-```
->>>>>>> d04ee6c0
+```