--- conflicted
+++ resolved
@@ -133,13 +133,8 @@
 }
 
 /// Run the given command and return its stdout.
-<<<<<<< HEAD
 pub fn run(mut command: process::Command, command_name: &str) -> Result<String, Error> {
     info!("Running {:?}", command);
-=======
-pub fn run(logger: &Logger, mut command: Command, command_name: &str) -> Result<String, Error> {
-    info!(logger, "Running {:?}", command);
->>>>>>> 3fc80436
 
     let mut child = command
         .stdout(Stdio::piped())
