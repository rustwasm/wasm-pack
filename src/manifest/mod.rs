//! Reading and writing Cargo.toml and package.json manifests.

#![allow(
    clippy::new_ret_no_self,
    clippy::needless_pass_by_value,
    clippy::redundant_closure
)]

use anyhow::{anyhow, bail, Context, Result};
mod npm;

use std::path::Path;
use std::{collections::HashMap, fs};

use self::npm::{
    repository::Repository, CommonJSPackage, ESModulesPackage, NoModulesPackage, NpmPackage,
};
use crate::command::build::{BuildProfile, Target};
use crate::PBAR;
use cargo_metadata::Metadata;
use chrono::offset;
use chrono::DateTime;
use serde::{self, Deserialize};
use serde_json;
use std::collections::BTreeSet;
use std::env;
use std::io::Write;
use strsim::levenshtein;
use toml;

const WASM_PACK_METADATA_KEY: &str = "package.metadata.wasm-pack";
const WASM_PACK_VERSION: Option<&'static str> = option_env!("CARGO_PKG_VERSION");
const WASM_PACK_REPO_URL: &str = "https://github.com/rustwasm/wasm-pack";

/// Store for metadata learned about a crate
pub struct CrateData {
    data: Metadata,
    current_idx: usize,
    manifest: CargoManifest,
    out_name: Option<String>,
}

#[doc(hidden)]
#[derive(Deserialize)]
pub struct CargoManifest {
    package: CargoPackage,
}

#[derive(Deserialize)]
struct CargoPackage {
    name: String,

    #[serde(default)]
    metadata: CargoMetadata,
}

#[derive(Default, Deserialize)]
struct CargoMetadata {
    #[serde(default, rename = "wasm-pack")]
    wasm_pack: CargoWasmPack,
}

#[derive(Default, Deserialize)]
struct CargoWasmPack {
    #[serde(default)]
    profile: CargoWasmPackProfiles,
}

#[derive(Deserialize)]
struct CargoWasmPackProfiles {
    #[serde(
        default = "CargoWasmPackProfile::default_dev",
        deserialize_with = "CargoWasmPackProfile::deserialize_dev"
    )]
    dev: CargoWasmPackProfile,

    #[serde(
        default = "CargoWasmPackProfile::default_release",
        deserialize_with = "CargoWasmPackProfile::deserialize_release"
    )]
    release: CargoWasmPackProfile,

    #[serde(
        default = "CargoWasmPackProfile::default_profiling",
        deserialize_with = "CargoWasmPackProfile::deserialize_profiling"
    )]
    profiling: CargoWasmPackProfile,
}

impl Default for CargoWasmPackProfiles {
    fn default() -> CargoWasmPackProfiles {
        CargoWasmPackProfiles {
            dev: CargoWasmPackProfile::default_dev(),
            release: CargoWasmPackProfile::default_release(),
            profiling: CargoWasmPackProfile::default_profiling(),
        }
    }
}

/// This is where configuration goes for wasm-bindgen, wasm-opt, wasm-snip, or
/// anything else that wasm-pack runs.
#[derive(Default, Deserialize)]
pub struct CargoWasmPackProfile {
    #[serde(default, rename = "wasm-bindgen")]
    wasm_bindgen: CargoWasmPackProfileWasmBindgen,
    #[serde(default, rename = "wasm-opt")]
    wasm_opt: Option<CargoWasmPackProfileWasmOpt>,
}

#[derive(Default, Deserialize)]
struct CargoWasmPackProfileWasmBindgen {
    #[serde(default, rename = "debug-js-glue")]
    debug_js_glue: Option<bool>,

    #[serde(default, rename = "demangle-name-section")]
    demangle_name_section: Option<bool>,

    #[serde(default, rename = "dwarf-debug-info")]
    dwarf_debug_info: Option<bool>,

    #[serde(default, rename = "omit-default-module-path")]
    omit_default_module_path: Option<bool>,
}

/// Struct for storing information received from crates.io
#[derive(Deserialize, Debug)]
pub struct Crate {
    #[serde(rename = "crate")]
    crt: CrateInformation,
}

#[derive(Deserialize, Debug)]
struct CrateInformation {
    max_version: String,
}

impl Crate {
    /// Returns latest wasm-pack version
    pub fn return_wasm_pack_latest_version() -> Result<Option<String>> {
        let current_time = chrono::offset::Local::now();
        let old_metadata_file = Self::return_wasm_pack_file();

        match old_metadata_file {
            Some(ref file_contents) => {
                let last_updated = Self::return_stamp_file_value(&file_contents, "created")
                    .and_then(|t| DateTime::parse_from_str(t.as_str(), "%+").ok());

                last_updated
                    .map(|last_updated| {
                        if current_time.signed_duration_since(last_updated).num_hours() > 24 {
                            Self::return_api_call_result(current_time).map(Some)
                        } else {
                            Ok(Self::return_stamp_file_value(&file_contents, "version"))
                        }
                    })
                    .unwrap_or_else(|| Ok(None))
            }
            None => Self::return_api_call_result(current_time).map(Some),
        }
    }

    fn return_api_call_result(current_time: DateTime<offset::Local>) -> Result<String> {
        let version = Self::return_latest_wasm_pack_version();

        // We always override the stamp file with the current time because we don't
        // want to hit the API all the time if it fails. It should follow the same
        // "policy" as the success. This means that the 24 hours rate limiting
        // will be active regardless if the check succeeded or failed.
        match version {
            Ok(ref version) => Self::override_stamp_file(current_time, Some(&version)).ok(),
            Err(_) => Self::override_stamp_file(current_time, None).ok(),
        };

        version
    }

    fn override_stamp_file(
        current_time: DateTime<offset::Local>,
        version: Option<&str>,
    ) -> Result<()> {
        let path = env::current_exe()?;

        let mut file = fs::OpenOptions::new()
            .read(true)
            .write(true)
            .append(true)
            .create(true)
            .open(path.with_extension("stamp"))?;

        file.set_len(0)?;

        write!(file, "created {:?}", current_time)?;

        if let Some(version) = version {
            write!(file, "\nversion {}", version)?;
        }

        Ok(())
    }

    /// Return stamp file where metadata is stored.
    fn return_wasm_pack_file() -> Option<String> {
        if let Ok(path) = env::current_exe() {
            if let Ok(file) = fs::read_to_string(path.with_extension("stamp")) {
                return Some(file);
            }
        }
        None
    }

    /// Returns wasm-pack latest version (if it's received) by executing check_wasm_pack_latest_version function.
    fn return_latest_wasm_pack_version() -> Result<String> {
        Self::check_wasm_pack_latest_version().map(|crt| crt.crt.max_version)
    }

    /// Read the stamp file and return value assigned to a certain key.
    fn return_stamp_file_value(file: &str, word: &str) -> Option<String> {
        let created = file
            .lines()
            .find(|line| line.starts_with(word))
            .and_then(|l| l.split_whitespace().nth(1));

        created.map(|s| s.to_string())
    }

    /// Call to the crates.io api and return the latest version of `wasm-pack`
    fn check_wasm_pack_latest_version() -> Result<Crate> {
        let url = "https://crates.io/api/v1/crates/wasm-pack";
        let agent = ureq::builder()
            .user_agent(&format!(
                "wasm-pack/{} ({})",
                WASM_PACK_VERSION.unwrap_or_else(|| "unknown"),
                WASM_PACK_REPO_URL
            ))
            .build();
        let resp = agent
            .get(url)
            .call()
            .context("failed to get wasm-pack version")?;

        let status_code = resp.status();

        if 200 <= status_code && status_code < 300 {
            let json = resp.into_json()?;

            Ok(json)
        } else {
            bail!(
                "Received a bad HTTP status code ({}) when checking for newer wasm-pack version at: {}",
                status_code,
                url
            )
        }
    }
}

#[derive(Clone, Deserialize)]
#[serde(untagged)]
enum CargoWasmPackProfileWasmOpt {
    Enabled(bool),
    ExplicitArgs(Vec<String>),
}

impl Default for CargoWasmPackProfileWasmOpt {
    fn default() -> Self {
        CargoWasmPackProfileWasmOpt::Enabled(false)
    }
}

impl CargoWasmPackProfile {
    fn default_dev() -> Self {
        CargoWasmPackProfile {
            wasm_bindgen: CargoWasmPackProfileWasmBindgen {
                debug_js_glue: Some(true),
                demangle_name_section: Some(true),
                dwarf_debug_info: Some(false),
                omit_default_module_path: Some(false),
            },
            wasm_opt: None,
        }
    }

    fn default_release() -> Self {
        CargoWasmPackProfile {
            wasm_bindgen: CargoWasmPackProfileWasmBindgen {
                debug_js_glue: Some(false),
                demangle_name_section: Some(true),
                dwarf_debug_info: Some(false),
                omit_default_module_path: Some(false),
            },
            wasm_opt: Some(CargoWasmPackProfileWasmOpt::Enabled(true)),
        }
    }

    fn default_profiling() -> Self {
        CargoWasmPackProfile {
            wasm_bindgen: CargoWasmPackProfileWasmBindgen {
                debug_js_glue: Some(false),
                demangle_name_section: Some(true),
                dwarf_debug_info: Some(false),
                omit_default_module_path: Some(false),
            },
            wasm_opt: Some(CargoWasmPackProfileWasmOpt::Enabled(true)),
        }
    }

    fn deserialize_dev<'de, D>(deserializer: D) -> Result<Self, D::Error>
    where
        D: serde::Deserializer<'de>,
    {
        let mut profile = <Option<Self>>::deserialize(deserializer)?.unwrap_or_default();
        profile.update_with_defaults(&Self::default_dev());
        Ok(profile)
    }

    fn deserialize_release<'de, D>(deserializer: D) -> Result<Self, D::Error>
    where
        D: serde::Deserializer<'de>,
    {
        let mut profile = <Option<Self>>::deserialize(deserializer)?.unwrap_or_default();
        profile.update_with_defaults(&Self::default_release());
        Ok(profile)
    }

    fn deserialize_profiling<'de, D>(deserializer: D) -> Result<Self, D::Error>
    where
        D: serde::Deserializer<'de>,
    {
        let mut profile = <Option<Self>>::deserialize(deserializer)?.unwrap_or_default();
        profile.update_with_defaults(&Self::default_profiling());
        Ok(profile)
    }

    fn update_with_defaults(&mut self, defaults: &Self) {
        macro_rules! d {
            ( $( $path:ident ).* ) => {
                self. $( $path ).* .get_or_insert(defaults. $( $path ).* .unwrap());
            }
        }
        d!(wasm_bindgen.debug_js_glue);
        d!(wasm_bindgen.demangle_name_section);
        d!(wasm_bindgen.dwarf_debug_info);
        d!(wasm_bindgen.omit_default_module_path);

        if self.wasm_opt.is_none() {
            self.wasm_opt = defaults.wasm_opt.clone();
        }
    }

    /// Get this profile's configured `[wasm-bindgen.debug-js-glue]` value.
    pub fn wasm_bindgen_debug_js_glue(&self) -> bool {
        self.wasm_bindgen.debug_js_glue.unwrap()
    }

    /// Get this profile's configured `[wasm-bindgen.demangle-name-section]` value.
    pub fn wasm_bindgen_demangle_name_section(&self) -> bool {
        self.wasm_bindgen.demangle_name_section.unwrap()
    }

    /// Get this profile's configured `[wasm-bindgen.dwarf-debug-info]` value.
    pub fn wasm_bindgen_dwarf_debug_info(&self) -> bool {
        self.wasm_bindgen.dwarf_debug_info.unwrap()
    }

    /// Get this profile's configured `[wasm-bindgen.omit-default-module-path]` value.
    pub fn wasm_bindgen_omit_default_module_path(&self) -> bool {
        self.wasm_bindgen.omit_default_module_path.unwrap()
    }

    /// Get this profile's configured arguments for `wasm-opt`, if enabled.
    pub fn wasm_opt_args(&self) -> Option<Vec<String>> {
        match self.wasm_opt.as_ref()? {
            CargoWasmPackProfileWasmOpt::Enabled(false) => None,
            CargoWasmPackProfileWasmOpt::Enabled(true) => Some(vec!["-O".to_string()]),
            CargoWasmPackProfileWasmOpt::ExplicitArgs(s) => Some(s.clone()),
        }
    }
}

struct NpmData {
    name: String,
    files: Vec<String>,
    dts_file: Option<String>,
    main: String,
    homepage: Option<String>, // https://docs.npmjs.com/files/package.json#homepage,
    keywords: Option<Vec<String>>, // https://docs.npmjs.com/files/package.json#keywords
}

#[doc(hidden)]
pub struct ManifestAndUnsedKeys {
    pub manifest: CargoManifest,
    pub unused_keys: BTreeSet<String>,
}

impl CrateData {
    /// Reads all metadata for the crate whose manifest is inside the directory
    /// specified by `path`.
    pub fn new(crate_path: &Path, out_name: Option<String>) -> Result<CrateData> {
        let manifest_path = crate_path.join("Cargo.toml");
        if !manifest_path.is_file() {
            bail!(
                "crate directory is missing a `Cargo.toml` file; is `{}` the \
                 wrong directory?",
                crate_path.display()
            )
        }

        let data = cargo_metadata::MetadataCommand::new()
            .manifest_path(&manifest_path)
            .exec()?;

        let manifest_and_keys = CrateData::parse_crate_data(&manifest_path)?;
        CrateData::warn_for_unused_keys(&manifest_and_keys);

        let manifest = manifest_and_keys.manifest;
        let current_idx = data
            .packages
            .iter()
            .position(|pkg| {
                pkg.name == manifest.package.name
                    && CrateData::is_same_path(pkg.manifest_path.as_std_path(), &manifest_path)
            })
            .ok_or_else(|| anyhow!("failed to find package in metadata"))?;

        Ok(CrateData {
            data,
            manifest,
            current_idx,
            out_name,
        })
    }

    fn is_same_path(path1: &Path, path2: &Path) -> bool {
        if let Ok(path1) = fs::canonicalize(&path1) {
            if let Ok(path2) = fs::canonicalize(&path2) {
                return path1 == path2;
            }
        }
        path1 == path2
    }

    /// Read the `manifest_path` file and deserializes it using the toml Deserializer.
    /// Returns a Result containing `ManifestAndUnsedKeys` which contains `CargoManifest`
    /// and a `BTreeSet<String>` containing the unused keys from the parsed file.
    ///
    /// # Errors
    /// Will return Err if the file (manifest_path) couldn't be read or
    /// if deserialize to `CargoManifest` fails.
    pub fn parse_crate_data(manifest_path: &Path) -> Result<ManifestAndUnsedKeys> {
        let manifest = fs::read_to_string(&manifest_path)
            .with_context(|| anyhow!("failed to read: {}", manifest_path.display()))?;
        let manifest = toml::Deserializer::new(&manifest);

        let mut unused_keys = BTreeSet::new();
        let levenshtein_threshold = 1;

        let manifest: CargoManifest = serde_ignored::deserialize(manifest, |path| {
            let path_string = path.to_string();

            if path_string.starts_with("package.metadata")
                && (path_string.contains("wasm-pack")
                    || levenshtein(WASM_PACK_METADATA_KEY, &path_string) <= levenshtein_threshold)
            {
                unused_keys.insert(path_string);
            }
        })
        .with_context(|| anyhow!("failed to parse manifest: {}", manifest_path.display()))?;

        Ok(ManifestAndUnsedKeys {
            manifest,
            unused_keys,
        })
    }

    /// Iterating through all the passed `unused_keys` and output
    /// a warning for each unknown key.
    pub fn warn_for_unused_keys(manifest_and_keys: &ManifestAndUnsedKeys) {
        manifest_and_keys.unused_keys.iter().for_each(|path| {
            PBAR.warn(&format!(
                "\"{}\" is an unknown key and will be ignored. Please check your Cargo.toml.",
                path
            ));
        });
    }

    /// Get the configured profile.
    pub fn configured_profile(&self, profile: BuildProfile) -> &CargoWasmPackProfile {
        match profile {
            BuildProfile::Dev => &self.manifest.package.metadata.wasm_pack.profile.dev,
            BuildProfile::Profiling => &self.manifest.package.metadata.wasm_pack.profile.profiling,
            BuildProfile::Release => &self.manifest.package.metadata.wasm_pack.profile.release,
        }
    }

    /// Check that the crate the given path is properly configured.
    pub fn check_crate_config(&self) -> Result<()> {
        self.check_crate_type()?;
        Ok(())
    }

    fn check_crate_type(&self) -> Result<()> {
        let pkg = &self.data.packages[self.current_idx];
        let any_cdylib = pkg
            .targets
            .iter()
            .filter(|target| target.kind.iter().any(|k| k == "cdylib"))
            .any(|target| target.crate_types.iter().any(|s| s == "cdylib"));
        if any_cdylib {
            return Ok(());
        }
        bail!(
            "crate-type must be cdylib to compile to wasm32-unknown-unknown. Add the following to your \
             Cargo.toml file:\n\n\
             [lib]\n\
             crate-type = [\"cdylib\", \"rlib\"]"
        )
    }

    fn pkg(&self) -> &cargo_metadata::Package {
        &self.data.packages[self.current_idx]
    }

    /// Get the crate name for the crate at the given path.
    pub fn crate_name(&self) -> String {
        let pkg = self.pkg();
        match pkg
            .targets
            .iter()
            .find(|t| t.kind.iter().any(|k| k == "cdylib"))
        {
            Some(lib) => lib.name.replace("-", "_"),
            None => pkg.name.replace("-", "_"),
        }
    }

    /// Get the prefix for output file names
    pub fn name_prefix(&self) -> String {
        match &self.out_name {
            Some(value) => value.clone(),
            None => self.crate_name(),
        }
    }

    /// Gets the optional path to the readme, or None if disabled.
    pub fn crate_readme(&self) -> Option<String> {
        self.pkg()
            .readme
            .clone()
            .map(|readme_file| readme_file.into_string())
    }

    /// Get the license for the crate at the given path.
    pub fn crate_license(&self) -> &Option<String> {
        &self.pkg().license
    }

    /// Get the license file path for the crate at the given path.
    pub fn crate_license_file(&self) -> Option<String> {
        self.pkg()
            .license_file
            .clone()
            .map(|license_file| license_file.into_string())
    }

    /// Returns the path to this project's target directory where artifacts are
    /// located after a cargo build.
    pub fn target_directory(&self) -> &Path {
        Path::new(&self.data.target_directory)
    }

    /// Returns the path to this project's root cargo workspace directory
    pub fn workspace_root(&self) -> &Path {
        Path::new(&self.data.workspace_root)
    }

    /// Generate a package.json file inside in `./pkg`.
    pub fn write_package_json(
        &self,
        out_dir: &Path,
        scope: &Option<String>,
        disable_dts: bool,
        target: Target,
    ) -> Result<()> {
        let pkg_file_path = out_dir.join("package.json");
        // Check if a `package.json` was already generated by wasm-bindgen, if so
        // we merge the NPM dependencies already specified in it.
        let existing_deps = if pkg_file_path.exists() {
            // It's just a map of dependency names to versions
            Some(serde_json::from_str::<HashMap<String, String>>(
                &fs::read_to_string(&pkg_file_path)?,
            )?)
        } else {
            None
        };
        let npm_data = match target {
            Target::Nodejs => self.to_commonjs(scope, disable_dts, existing_deps, out_dir),
            Target::NoModules => self.to_nomodules(scope, disable_dts, existing_deps, out_dir),
            Target::Bundler => self.to_esmodules(scope, disable_dts, existing_deps, out_dir),
            Target::Web => self.to_web(scope, disable_dts, existing_deps, out_dir),
            // Deno does not need package.json
            Target::Deno => return Ok(()),
        };

        let npm_json = serde_json::to_string_pretty(&npm_data)?;

        fs::write(&pkg_file_path, npm_json)
            .with_context(|| anyhow!("failed to write: {}", pkg_file_path.display()))?;
        Ok(())
    }

    fn npm_data(
        &self,
        scope: &Option<String>,
        add_js_bg_to_package_json: bool,
        disable_dts: bool,
        out_dir: &Path,
    ) -> NpmData {
        let name_prefix = self.name_prefix();
        let wasm_file = format!("{}_bg.wasm", name_prefix);
        let js_file = format!("{}.js", name_prefix);
        let mut files = vec![wasm_file];

        files.push(js_file.clone());
        if add_js_bg_to_package_json {
            let js_bg_file = format!("{}_bg.js", name_prefix);
            files.push(js_bg_file);
        }

        let pkg = &self.data.packages[self.current_idx];
        let npm_name = match scope {
            Some(s) => format!("@{}/{}", s, pkg.name),
            None => pkg.name.clone(),
        };

        let dts_file = if !disable_dts {
            let file = format!("{}.d.ts", name_prefix);
            files.push(file.to_string());
            Some(file)
        } else {
            None
        };

        let keywords = if pkg.keywords.len() > 0 {
            Some(pkg.keywords.clone())
        } else {
            None
        };

        if let Ok(entries) = fs::read_dir(out_dir) {
            let file_names = entries
                .filter_map(|e| e.ok())
                .filter(|e| e.metadata().map(|m| m.is_file()).unwrap_or(false))
                .filter_map(|e| e.file_name().into_string().ok())
                .filter(|f| f.starts_with("LICENSE"))
                .filter(|f| f != "LICENSE");
            for file_name in file_names {
                files.push(file_name);
            }
        }

        NpmData {
            name: npm_name,
            dts_file,
            files,
            main: js_file,
            homepage: self.pkg().homepage.clone(),
            keywords,
        }
    }

    fn license(&self) -> Option<String> {
        self.crate_license().clone().or_else(|| {
            self.crate_license_file().clone().map(|file| {
                // When license is written in file: https://docs.npmjs.com/files/package.json#license
                format!("SEE LICENSE IN {}", file)
            })
        })
    }

    fn to_commonjs(
        &self,
        scope: &Option<String>,
        disable_dts: bool,
        dependencies: Option<HashMap<String, String>>,
        out_dir: &Path,
    ) -> NpmPackage {
        let data = self.npm_data(scope, false, disable_dts, out_dir);
        let pkg = &self.data.packages[self.current_idx];

        self.check_optional_fields();

        NpmPackage::CommonJSPackage(CommonJSPackage {
            name: data.name,
            collaborators: pkg.authors.clone(),
            description: self.pkg().description.clone(),
            version: pkg.version.to_string(),
            license: self.license(),
            repository: self.pkg().repository.clone().map(|repo_url| Repository {
                ty: "git".to_string(),
                url: repo_url,
            }),
            files: data.files,
            main: data.main,
            homepage: data.homepage,
            types: data.dts_file,
            keywords: data.keywords,
            dependencies,
        })
    }

    fn to_esmodules(
        &self,
        scope: &Option<String>,
        disable_dts: bool,
        dependencies: Option<HashMap<String, String>>,
        out_dir: &Path,
    ) -> NpmPackage {
        let data = self.npm_data(scope, true, disable_dts, out_dir);
        let pkg = &self.data.packages[self.current_idx];

        self.check_optional_fields();

        NpmPackage::ESModulesPackage(ESModulesPackage {
            name: data.name,
            ty: "module".into(),
            collaborators: pkg.authors.clone(),
            description: self.pkg().description.clone(),
            version: pkg.version.to_string(),
            license: self.license(),
            repository: self.pkg().repository.clone().map(|repo_url| Repository {
                ty: "git".to_string(),
                url: repo_url,
            }),
            files: data.files,
<<<<<<< HEAD
            main: data.main,
=======
            module: data.main.clone(),
>>>>>>> 6bf80bbf
            homepage: data.homepage,
            types: data.dts_file,
            side_effects: vec![format!("./{}", data.main), "./snippets/*".to_owned()],
            keywords: data.keywords,
            dependencies,
        })
    }

    fn to_web(
        &self,
        scope: &Option<String>,
        disable_dts: bool,
        dependencies: Option<HashMap<String, String>>,
        out_dir: &Path,
    ) -> NpmPackage {
        let data = self.npm_data(scope, false, disable_dts, out_dir);
        let pkg = &self.data.packages[self.current_idx];

        self.check_optional_fields();

        NpmPackage::ESModulesPackage(ESModulesPackage {
            name: data.name,
            ty: "module".into(),
            collaborators: pkg.authors.clone(),
            description: self.pkg().description.clone(),
            version: pkg.version.to_string(),
            license: self.license(),
            repository: self.pkg().repository.clone().map(|repo_url| Repository {
                ty: "git".to_string(),
                url: repo_url,
            }),
            files: data.files,
            main: data.main,
            homepage: data.homepage,
            types: data.dts_file,
            side_effects: vec!["./snippets/*".to_owned()],
            keywords: data.keywords,
            dependencies,
        })
    }

    fn to_nomodules(
        &self,
        scope: &Option<String>,
        disable_dts: bool,
        dependencies: Option<HashMap<String, String>>,
        out_dir: &Path,
    ) -> NpmPackage {
        let data = self.npm_data(scope, false, disable_dts, out_dir);
        let pkg = &self.data.packages[self.current_idx];

        self.check_optional_fields();

        NpmPackage::NoModulesPackage(NoModulesPackage {
            name: data.name,
            collaborators: pkg.authors.clone(),
            description: self.pkg().description.clone(),
            version: pkg.version.to_string(),
            license: self.license(),
            repository: self.pkg().repository.clone().map(|repo_url| Repository {
                ty: "git".to_string(),
                url: repo_url,
            }),
            files: data.files,
            browser: data.main,
            homepage: data.homepage,
            types: data.dts_file,
            keywords: data.keywords,
            dependencies,
        })
    }

    fn check_optional_fields(&self) {
        let mut messages = vec![];
        if self.pkg().description.is_none() {
            messages.push("description");
        }
        if self.pkg().repository.is_none() {
            messages.push("repository");
        }
        if self.pkg().license.is_none() && self.pkg().license_file.is_none() {
            messages.push("license");
        }

        match messages.len() {
            1 => PBAR.info(&format!("Optional field missing from Cargo.toml: '{}'. This is not necessary, but recommended", messages[0])),
            2 => PBAR.info(&format!("Optional fields missing from Cargo.toml: '{}', '{}'. These are not necessary, but recommended", messages[0], messages[1])),
            3 => PBAR.info(&format!("Optional fields missing from Cargo.toml: '{}', '{}', and '{}'. These are not necessary, but recommended", messages[0], messages[1], messages[2])),
            _ => ()
        };
    }
}<|MERGE_RESOLUTION|>--- conflicted
+++ resolved
@@ -732,11 +732,7 @@
                 url: repo_url,
             }),
             files: data.files,
-<<<<<<< HEAD
-            main: data.main,
-=======
-            module: data.main.clone(),
->>>>>>> 6bf80bbf
+            main: data.main.clone(),
             homepage: data.homepage,
             types: data.dts_file,
             side_effects: vec![format!("./{}", data.main), "./snippets/*".to_owned()],
