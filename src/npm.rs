--- conflicted
+++ resolved
@@ -3,38 +3,25 @@
 use child;
 use command::publish::access::Access;
 use failure::{self, ResultExt};
-<<<<<<< HEAD
 use log::info;
 
 use std::process::{Command, Stdio};
-=======
-use slog::Logger;
->>>>>>> 3fc80436
 
 /// The default npm registry used when we aren't working with a custom registry.
 pub const DEFAULT_NPM_REGISTRY: &'static str = "https://registry.npmjs.org/";
 
 /// Run the `npm pack` command.
-<<<<<<< HEAD
 pub fn npm_pack(path: &str) -> Result<(), failure::Error> {
-    let mut cmd = Command::new("npm");
-=======
-pub fn npm_pack(log: &Logger, path: &str) -> Result<(), failure::Error> {
     let mut cmd = child::new_command("npm");
->>>>>>> 3fc80436
     cmd.current_dir(path).arg("pack");
     child::run(cmd, "npm pack").context("Packaging up your code failed")?;
     Ok(())
 }
 
 /// Run the `npm publish` command.
-<<<<<<< HEAD
 pub fn npm_publish(path: &str, access: Option<Access>) -> Result<(), failure::Error> {
-    let mut cmd = Command::new("npm");
-=======
-pub fn npm_publish(log: &Logger, path: &str, access: Option<Access>) -> Result<(), failure::Error> {
     let mut cmd = child::new_command("npm");
->>>>>>> 3fc80436
+
     match access {
         Some(a) => cmd
             .current_dir(path)
