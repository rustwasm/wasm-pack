--- conflicted
+++ resolved
@@ -73,7 +73,6 @@
         let wasm_file = format!("{}_bg.wasm", filename);
         let js_bg_file = format!("{}_bg.js", filename);
         let js_file = format!("{}.js", filename);
-        let bindgen_js_file = format!("{}_bg.js", filename);
 
         let dts_file = if disable_dts == true {
             None
@@ -84,11 +83,7 @@
         if let Some(s) = scope {
             self.package.name = format!("@{}/{}", s, self.package.name);
         }
-<<<<<<< HEAD
-        let mut files = vec![wasm_file, bindgen_js_file];
-=======
         let mut files = vec![wasm_file, js_bg_file];
->>>>>>> a7324f75
 
         match dts_file {
             Some(ref dts_file) => {
