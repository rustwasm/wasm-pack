--- conflicted
+++ resolved
@@ -36,12 +36,8 @@
 }
 
 /// Construct our `pkg` directory in the crate.
-<<<<<<< HEAD
 pub fn create_pkg_dir(out_dir: &Path, skip_gitignore: bool) -> Result<(), failure::Error> {
-=======
-pub fn create_pkg_dir(out_dir: &Path) -> Result<(), failure::Error> {
     let _ = fs::remove_file(out_dir.join("package.json")); // Clean up package.json from previous runs
->>>>>>> e7d57690
     fs::create_dir_all(&out_dir)?;
     if !skip_gitignore {
         fs::write(out_dir.join(".gitignore"), "*")?;
