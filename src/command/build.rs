//! Implementation of the `wasm-pack build` command.

use crate::wasm_opt;
use binary_install::Cache;
use bindgen;
use build;
use cache;
use command::utils::{create_pkg_dir, get_crate_path};
use emoji;
use failure::Error;
use install::{self, InstallMode, Tool};
use license;
use lockfile::Lockfile;
use log::info;
use manifest;
use readme;
use std::fmt;
use std::path::PathBuf;
use std::str::FromStr;
use std::time::Instant;
use structopt::clap::AppSettings;
use PBAR;

/// Everything required to configure and run the `wasm-pack build` command.
#[allow(missing_docs)]
pub struct Build {
    pub crate_path: PathBuf,
    pub crate_data: manifest::CrateData,
    pub scope: Option<String>,
    pub disable_dts: bool,
    pub target: Target,
    pub profile: BuildProfile,
    pub mode: InstallMode,
    pub out_dir: PathBuf,
    pub out_name: Option<String>,
    pub bindgen: Option<install::Status>,
    pub cache: Cache,
    pub example: Option<String>,
    pub extra_options: Vec<String>,
}

/// What sort of output we're going to be generating and flags we're invoking
/// `wasm-bindgen` with.
#[derive(Clone, Copy, Debug)]
pub enum Target {
    /// Default output mode or `--target bundler`, indicates output will be
    /// used with a bundle in a later step.
    Bundler,
    /// Correspond to `--target web` where the output is natively usable as an
    /// ES module in a browser and the wasm is manually instantiated.
    Web,
    /// Correspond to `--target nodejs` where the output is natively usable as
    /// a Node.js module loaded with `require`.
    Nodejs,
    /// Correspond to `--target no-modules` where the output is natively usable
    /// in a browser but pollutes the global namespace and must be manually
    /// instantiated.
    NoModules,
}

impl Default for Target {
    fn default() -> Target {
        Target::Bundler
    }
}

impl fmt::Display for Target {
    fn fmt(&self, f: &mut fmt::Formatter) -> fmt::Result {
        let s = match self {
            Target::Bundler => "bundler",
            Target::Web => "web",
            Target::Nodejs => "nodejs",
            Target::NoModules => "no-modules",
        };
        write!(f, "{}", s)
    }
}

impl FromStr for Target {
    type Err = Error;
    fn from_str(s: &str) -> Result<Self, Error> {
        match s {
            "bundler" | "browser" => Ok(Target::Bundler),
            "web" => Ok(Target::Web),
            "nodejs" => Ok(Target::Nodejs),
            "no-modules" => Ok(Target::NoModules),
            _ => bail!("Unknown target: {}", s),
        }
    }
}

/// The build profile controls whether optimizations, debug info, and assertions
/// are enabled or disabled.
#[derive(Clone, Copy, Debug)]
pub enum BuildProfile {
    /// Enable assertions and debug info. Disable optimizations.
    Dev,
    /// Enable optimizations. Disable assertions and debug info.
    Release,
    /// Enable optimizations and debug info. Disable assertions.
    Profiling,
}

/// Everything required to configure and run the `wasm-pack build` command.
#[derive(Debug, StructOpt)]
#[structopt(
    // Allows unknown `--option`s to be parsed as positional arguments, so we can forward it to `cargo`.
    setting = AppSettings::AllowLeadingHyphen,

    // Allows `--` to be parsed as an argument, so we can forward it to `cargo`.
    setting = AppSettings::TrailingVarArg,
)]
pub struct BuildOptions {
    /// The path to the Rust crate. If not set, searches up the path from the current directory.
    #[structopt(parse(from_os_str))]
    pub path: Option<PathBuf>,

    /// The npm scope to use in package.json, if any.
    #[structopt(long = "scope", short = "s")]
    pub scope: Option<String>,

    #[structopt(long = "mode", short = "m", default_value = "normal")]
    /// Sets steps to be run. [possible values: no-install, normal, force]
    pub mode: InstallMode,

    #[structopt(long = "no-typescript")]
    /// By default a *.d.ts file is generated for the generated JS file, but
    /// this flag will disable generating this TypeScript file.
    pub disable_dts: bool,

    #[structopt(long = "target", short = "t", default_value = "bundler")]
    /// Sets the target environment. [possible values: bundler, nodejs, web, no-modules]
    pub target: Target,

    #[structopt(long = "debug")]
    /// Deprecated. Renamed to `--dev`.
    pub debug: bool,

    #[structopt(long = "dev")]
    /// Create a development build. Enable debug info, and disable
    /// optimizations.
    pub dev: bool,

    #[structopt(long = "release")]
    /// Create a release build. Enable optimizations and disable debug info.
    pub release: bool,

    #[structopt(long = "profiling")]
    /// Create a profiling build. Enable optimizations and debug info.
    pub profiling: bool,

    #[structopt(long = "out-dir", short = "d", default_value = "pkg")]
    /// Sets the output directory with a relative path.
    pub out_dir: String,

    #[structopt(long = "out-name")]
    /// Sets the output file names. Defaults to package name.
    pub out_name: Option<String>,

<<<<<<< HEAD
    #[structopt(long = "example")]
    /// Builds the specified example.
    pub example: Option<String>,

    #[structopt(last = true)]
=======
    #[structopt(allow_hyphen_values = true)]
>>>>>>> c9ea9aeb
    /// List of extra options to pass to `cargo build`
    pub extra_options: Vec<String>,
}

impl Default for BuildOptions {
    fn default() -> Self {
        Self {
            path: None,
            scope: None,
            mode: InstallMode::default(),
            disable_dts: false,
            target: Target::default(),
            debug: false,
            dev: false,
            release: false,
            profiling: false,
            out_dir: String::new(),
            out_name: None,
            example: None,
            extra_options: Vec::new(),
        }
    }
}

type BuildStep = fn(&mut Build) -> Result<(), Error>;

impl Build {
    /// Construct a build command from the given options.
    pub fn try_from_opts(mut build_opts: BuildOptions) -> Result<Self, Error> {
        if let Some(path) = &build_opts.path {
            if path.to_string_lossy().starts_with("--") {
                let path = build_opts.path.take().unwrap();
                build_opts
                    .extra_options
                    .insert(0, path.to_string_lossy().into_owned().to_string());
            }
        }
        let crate_path = get_crate_path(build_opts.path)?;
        let crate_data = manifest::CrateData::new(
            &crate_path,
            build_opts.out_name.clone(),
            build_opts.example.clone(),
        )?;
        let out_dir = crate_path.join(PathBuf::from(build_opts.out_dir));

        let dev = build_opts.dev || build_opts.debug;
        let profile = match (dev, build_opts.release, build_opts.profiling) {
            (false, false, false) | (false, true, false) => BuildProfile::Release,
            (true, false, false) => BuildProfile::Dev,
            (false, false, true) => BuildProfile::Profiling,
            // Unfortunately, `structopt` doesn't expose clap's `conflicts_with`
            // functionality yet, so we have to implement it ourselves.
            _ => bail!("Can only supply one of the --dev, --release, or --profiling flags"),
        };

        Ok(Build {
            crate_path,
            crate_data,
            scope: build_opts.scope,
            disable_dts: build_opts.disable_dts,
            target: build_opts.target,
            profile,
            mode: build_opts.mode,
            out_dir,
            out_name: build_opts.out_name,
            bindgen: None,
            cache: cache::get_wasm_pack_cache()?,
            example: build_opts.example,
            extra_options: build_opts.extra_options,
        })
    }

    /// Configures the global binary cache used for this build
    pub fn set_cache(&mut self, cache: Cache) {
        self.cache = cache;
    }

    /// Execute this `Build` command.
    pub fn run(&mut self) -> Result<(), Error> {
        let process_steps = Build::get_process_steps(self.mode);

        let started = Instant::now();

        for (_, process_step) in process_steps {
            process_step(self)?;
        }

        let duration = crate::command::utils::elapsed(started.elapsed());
        info!("Done in {}.", &duration);
        info!(
            "Your wasm pkg is ready to publish at {}.",
            self.out_dir.display()
        );

        PBAR.info(&format!("{} Done in {}", emoji::SPARKLE, &duration));

        PBAR.info(&format!(
            "{} Your wasm pkg is ready to publish at {}.",
            emoji::PACKAGE,
            self.out_dir.display()
        ));
        Ok(())
    }

    fn get_process_steps(mode: InstallMode) -> Vec<(&'static str, BuildStep)> {
        macro_rules! steps {
            ($($name:ident),+) => {
                {
                let mut steps: Vec<(&'static str, BuildStep)> = Vec::new();
                    $(steps.push((stringify!($name), Build::$name));)*
                        steps
                    }
                };
            ($($name:ident,)*) => (steps![$($name),*])
        }
        let mut steps = Vec::new();
        match &mode {
            InstallMode::Force => {}
            _ => {
                steps.extend(steps![
                    step_check_rustc_version,
                    step_check_crate_config,
                    step_check_for_wasm_target,
                ]);
            }
        }
        steps.extend(steps![
            step_build_wasm,
            step_create_dir,
            step_copy_readme,
            step_copy_license,
            step_install_wasm_bindgen,
            step_run_wasm_bindgen,
            step_run_wasm_opt,
            step_create_json,
        ]);
        steps
    }

    fn step_check_rustc_version(&mut self) -> Result<(), Error> {
        info!("Checking rustc version...");
        let version = build::check_rustc_version()?;
        let msg = format!("rustc version is {}.", version);
        info!("{}", &msg);
        Ok(())
    }

    fn step_check_crate_config(&mut self) -> Result<(), Error> {
        info!("Checking crate configuration...");
        self.crate_data.check_crate_config()?;
        info!("Crate is correctly configured.");
        Ok(())
    }

    fn step_check_for_wasm_target(&mut self) -> Result<(), Error> {
        info!("Checking for wasm-target...");
        build::wasm_target::check_for_wasm32_target()?;
        info!("Checking for wasm-target was successful.");
        Ok(())
    }

    fn step_build_wasm(&mut self) -> Result<(), Error> {
        info!("Building wasm...");
        build::cargo_build_wasm(
            &self.crate_path,
            self.profile,
            &self.example,
            &self.extra_options,
        )?;

        info!(
            "wasm built at {:#?}.",
            &self
                .crate_path
                .join("target")
                .join("wasm32-unknown-unknown")
                .join("release")
        );
        Ok(())
    }

    fn step_create_dir(&mut self) -> Result<(), Error> {
        info!("Creating a pkg directory...");
        create_pkg_dir(&self.out_dir)?;
        info!("Created a pkg directory at {:#?}.", &self.crate_path);
        Ok(())
    }

    fn step_create_json(&mut self) -> Result<(), Error> {
        self.crate_data.write_package_json(
            &self.out_dir,
            &self.scope,
            self.disable_dts,
            self.target,
        )?;
        info!(
            "Wrote a package.json at {:#?}.",
            &self.out_dir.join("package.json")
        );
        Ok(())
    }

    fn step_copy_readme(&mut self) -> Result<(), Error> {
        info!("Copying readme from crate...");
        readme::copy_from_crate(&self.crate_path, &self.out_dir)?;
        info!("Copied readme from crate to {:#?}.", &self.out_dir);
        Ok(())
    }

    fn step_copy_license(&mut self) -> Result<(), failure::Error> {
        info!("Copying license from crate...");
        license::copy_from_crate(&self.crate_data, &self.crate_path, &self.out_dir)?;
        info!("Copied license from crate to {:#?}.", &self.out_dir);
        Ok(())
    }

    fn step_install_wasm_bindgen(&mut self) -> Result<(), failure::Error> {
        info!("Identifying wasm-bindgen dependency...");
        let lockfile = Lockfile::new(&self.crate_data)?;
        let bindgen_version = lockfile.require_wasm_bindgen()?;
        info!("Installing wasm-bindgen-cli...");
        let bindgen = install::download_prebuilt_or_cargo_install(
            Tool::WasmBindgen,
            &self.cache,
            &bindgen_version,
            self.mode.install_permitted(),
        )?;
        self.bindgen = Some(bindgen);
        info!("Installing wasm-bindgen-cli was successful.");
        Ok(())
    }

    fn step_run_wasm_bindgen(&mut self) -> Result<(), Error> {
        info!("Building the wasm bindings...");
        bindgen::wasm_bindgen_build(
            &self.crate_data,
            &self.bindgen.as_ref().unwrap(),
            &self.out_dir,
            &self.out_name,
            self.disable_dts,
            self.target,
            self.profile,
        )?;
        info!("wasm bindings were built at {:#?}.", &self.out_dir);
        Ok(())
    }

    fn step_run_wasm_opt(&mut self) -> Result<(), Error> {
        let args = match self
            .crate_data
            .configured_profile(self.profile)
            .wasm_opt_args()
        {
            Some(args) => args,
            None => return Ok(()),
        };
        info!("executing wasm-opt with {:?}", args);
        wasm_opt::run(
            &self.cache,
            &self.out_dir,
            &args,
            self.mode.install_permitted(),
        ).map_err(|e| {
            format_err!(
                "{}\nTo disable `wasm-opt`, add `wasm-opt = false` to your package metadata in your `Cargo.toml`.", e
            )
        })
    }
}<|MERGE_RESOLUTION|>--- conflicted
+++ resolved
@@ -157,15 +157,11 @@
     /// Sets the output file names. Defaults to package name.
     pub out_name: Option<String>,
 
-<<<<<<< HEAD
     #[structopt(long = "example")]
     /// Builds the specified example.
     pub example: Option<String>,
 
-    #[structopt(last = true)]
-=======
     #[structopt(allow_hyphen_values = true)]
->>>>>>> c9ea9aeb
     /// List of extra options to pass to `cargo build`
     pub extra_options: Vec<String>,
 }
